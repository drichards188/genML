--- conflicted
+++ resolved
@@ -18,16 +18,13 @@
 import joblib
 from pathlib import Path
 from datetime import datetime
-<<<<<<< HEAD
 import logging
 
 # Configure logging
 logging.basicConfig(level=logging.INFO)
 logger = logging.getLogger(__name__)
-=======
 import optuna
 from optuna.samplers import TPESampler
->>>>>>> 16c39e40
 
 # Directory structure for organizing pipeline outputs
 # This structure separates different types of artifacts for better organization and debugging
@@ -44,7 +41,6 @@
     dir_path.mkdir(parents=True, exist_ok=True)
 
 
-<<<<<<< HEAD
 def detect_gpu_support() -> dict:
     """
     Detect GPU availability and return appropriate configuration for models.
@@ -83,7 +79,8 @@
     }
 
     return config
-=======
+
+
 # Hyperparameter Tuning Configuration
 TUNING_CONFIG = {
     'enabled': True,                          # Enable/disable hyperparameter tuning
@@ -93,7 +90,6 @@
     'show_progress_bar': True,               # Show Optuna progress
     'models_to_tune': ['XGBoost']  # Only tune XGBoost (GPU-accelerated)
 }
->>>>>>> 16c39e40
 
 
 def load_dataset() -> str:
@@ -543,13 +539,8 @@
         if problem_type == 'regression':
             models = {
                 'Linear Regression': LinearRegression(),                                    # Linear, interpretable
-<<<<<<< HEAD
                 'Random Forest': RandomForestRegressor(n_estimators=100, random_state=42, **gpu_config['rf_params']), # Non-linear, robust
                 'XGBoost': xgb.XGBRegressor(random_state=42, **gpu_config['xgb_params'])   # Gradient boosting, high performance
-=======
-                'Random Forest': RandomForestRegressor(n_estimators=100, random_state=42), # Non-linear, robust
-                'XGBoost': xgb.XGBRegressor(random_state=42, device='cuda')                # Gradient boosting, high performance, GPU accelerated
->>>>>>> 16c39e40
             }
             # Use regular KFold for regression (no need to preserve class distribution)
             cv = KFold(n_splits=5, shuffle=True, random_state=42)
@@ -559,13 +550,8 @@
         else:  # classification
             models = {
                 'Logistic Regression': LogisticRegression(random_state=42, max_iter=1000),  # Linear, interpretable
-<<<<<<< HEAD
                 'Random Forest': RandomForestClassifier(n_estimators=100, random_state=42, **gpu_config['rf_params']), # Non-linear, robust
                 'XGBoost': xgb.XGBClassifier(random_state=42, eval_metric='logloss', **gpu_config['xgb_params'])        # Gradient boosting, high performance
-=======
-                'Random Forest': RandomForestClassifier(n_estimators=100, random_state=42), # Non-linear, robust
-                'XGBoost': xgb.XGBClassifier(random_state=42, eval_metric='logloss', device='cuda')  # Gradient boosting, high performance, GPU accelerated
->>>>>>> 16c39e40
             }
             # Use StratifiedKFold to preserve class distribution in each fold
             cv = StratifiedKFold(n_splits=5, shuffle=True, random_state=42)
